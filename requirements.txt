--- conflicted
+++ resolved
@@ -29,24 +29,6 @@
 
 # Utilities
 pydantic>=2.7.4
-<<<<<<< HEAD
-httpx==0.25.2
-cloudinary==1.36.0
-celery==5.3.4
-
-# Testing
-pytest==7.4.3
-requests==2.31.0
-
-# Security
-pyjwt==2.8.0
-bcrypt==4.1.2
-
-# Environment
-python-dotenv==1.0.0
-
-# Google Cloud
-=======
 pydantic-settings>=2.0.0
 pydantic[email]>=2.7.4
 
@@ -55,4 +37,3 @@
 
 # Security
 bcrypt==4.1.2
->>>>>>> e795ae94
