"use client";

import DashboardLayout from "@/components/dashboard-layout";
import { Badge } from "@/components/ui/badge";
import { Button } from "@/components/ui/button";
import { Card, CardContent } from "@/components/ui/card";
import { Ticket } from "@/types";
import { formatTimestamp, getStatusColor } from "@/utils";
import { MessageSquare, Star } from "lucide-react";
import Link from "next/link";
import { useRouter } from "next/navigation";
import { useEffect, useState } from "react";

export default function SupportPage() {
  const [activeTab, setActiveTab] = useState<"unresolved" | "resolved">(
    "unresolved"
  );
  const [tickets, setTickets] = useState<Ticket[]>([]);
  const [isLoading, setIsLoading] = useState(true);
  const router = useRouter();

  useEffect(() => {
    const fetchTickets = async () => {
      try {
        const response = await fetch(
          `${process.env.NEXT_PUBLIC_API_BASE}/v1/tickets/my_tickets`,
          {
            credentials: "include",
          }
        );
        if (!response.ok) {
          throw new Error(`HTTP error! status: ${response.status}`);
        }
        const data: Ticket[] = await response.json();
        setTickets(data);
      } catch (error) {
        console.error("Failed to fetch tickets:", error);
      } finally {
        setIsLoading(false);
      }
    };

    fetchTickets();
  }, []);

  const filteredTickets = tickets.filter((ticket) => {
    if (activeTab === "resolved") {
      return ticket.status === "Resolved" || ticket.status === "Closed";
    }
    return ticket.status !== "Resolved" && ticket.status !== "Closed";
  });

  const renderStars = (rating?: number) => {
    if (!rating) return <span className="text-gray-400">--</span>;

    return (
      <div className="flex items-center space-x-1">
        {[1, 2, 3, 4, 5].map((star) => (
          <Star
            key={star}
            className={`h-4 w-4 ${
              star <= rating ? "text-yellow-400 fill-current" : "text-gray-300"
            }`}
          />
        ))}
      </div>
    );
  };

  if (isLoading) {
    return (
      <DashboardLayout>
        <div className="p-6 flex items-center justify-center">
          <div className="animate-spin rounded-full h-8 w-8 border-b-2 border-blue-600"></div>
        </div>
      </DashboardLayout>
    );
  }

<<<<<<< HEAD
  const formatTimestamp = (timestamp: string) => {
    const date = new Date(
      timestamp.endsWith("Z") ? timestamp : timestamp + "Z"
    );
    if (isNaN(date.getTime())) {
      console.error("Invalid timestamp received:", timestamp);
      return "Invalid Date";
    }
    return new Intl.DateTimeFormat("en-IN", {
      timeZone: "Asia/Kolkata",
      year: "numeric",
      month: "short",
      day: "numeric",
      hour: "2-digit",
      minute: "2-digit",
      hour12: true,
    }).format(date);
  };

=======
>>>>>>> 0a90c802
  return (
    <DashboardLayout>
      <div className="p-6">
        <div className="flex items-center justify-between mb-6">
          <h1 className="text-2xl font-semibold text-gray-900">
            Support Tickets
          </h1>
          <Link href="/support/create">
            <Button className="bg-blue-600 hover:bg-blue-700">
              CREATE TICKET
            </Button>
          </Link>
        </div>

        {/* Tabs */}
        <div className="flex space-x-1 mb-6">
          <button
            onClick={() => setActiveTab("unresolved")}
            className={`px-4 py-2 rounded-lg text-sm font-medium transition-colors ${
              activeTab === "unresolved"
                ? "bg-gray-200 text-gray-900"
                : "text-gray-600 hover:text-gray-900"
            }`}
          >
            Unresolved
          </button>
          <button
            onClick={() => setActiveTab("resolved")}
            className={`px-4 py-2 rounded-lg text-sm font-medium transition-colors ${
              activeTab === "resolved"
                ? "bg-blue-100 text-blue-700"
                : "text-gray-600 hover:text-gray-900"
            }`}
          >
            Resolved
          </button>
        </div>

        {/* Tickets List */}
        <div className="space-y-4">
          {filteredTickets.length === 0 ? (
            <Card>
              <CardContent className="p-8 text-center">
                <MessageSquare className="h-12 w-12 text-gray-400 mx-auto mb-4" />
                <h3 className="text-lg font-medium text-gray-900 mb-2">
                  No {activeTab} tickets
                </h3>
                <p className="text-gray-500">
                  {activeTab === "resolved"
                    ? "You don't have any resolved tickets yet."
                    : "You don't have any unresolved tickets."}
                </p>
              </CardContent>
            </Card>
          ) : (
            filteredTickets.map((ticket) => (
              <Card
                key={ticket.id}
                className="hover:shadow-md transition-shadow"
              >
                <Link
                  href={`/support/ticket/${ticket.id}`}
                  className="text-lg font-medium text-gray-900 transition-colors"
                >
                  <CardContent className="p-6">
                    <div className="flex items-center justify-between">
                      <div className="flex-1">
                        {ticket.title}

                        <div className="flex items-center space-x-4 mt-2 text-sm text-gray-500">
                          <div className="flex items-center space-x-1">
                            <MessageSquare className="h-4 w-4" />
                            <span>
                              {ticket.response_count - 1} Response
                              {ticket.response_count - 1 > 0 ? "s" : ""}
                            </span>
                          </div>
                          <span>•</span>
                          <span>{ticket.assigned_to || "Unassigned"}</span>
                          <span>•</span>
                          <span>
                            Last Updated on{" "}
                            {formatTimestamp(
                              ticket.updated_at || ticket.created_at
                            )}
                          </span>
                        </div>
                      </div>

                      <div className="flex items-center space-x-4">
                        {ticket.rating && (
                          <div className="flex items-center space-x-2">
                            <span className="text-sm text-gray-500">
                              You rated
                            </span>
                            {renderStars(ticket.rating)}
                          </div>
                        )}
                        <Badge className={getStatusColor(ticket.status)}>
                          {ticket.status === "Admin Action Required"
                            ? "WORK IN PROGRESS"
                            : ticket.status.toUpperCase()}
                        </Badge>
                      </div>
                    </div>
                  </CardContent>
                </Link>
              </Card>
            ))
          )}
        </div>
      </div>
    </DashboardLayout>
  );
}<|MERGE_RESOLUTION|>--- conflicted
+++ resolved
@@ -77,7 +77,6 @@
     );
   }
 
-<<<<<<< HEAD
   const formatTimestamp = (timestamp: string) => {
     const date = new Date(
       timestamp.endsWith("Z") ? timestamp : timestamp + "Z"
@@ -97,8 +96,6 @@
     }).format(date);
   };
 
-=======
->>>>>>> 0a90c802
   return (
     <DashboardLayout>
       <div className="p-6">
