--- conflicted
+++ resolved
@@ -88,7 +88,6 @@
 
   const ratingEmojis = ["😠", "😞", "😐", "😊", "😍"];
 
-<<<<<<< HEAD
   const formatTimestamp = (timestamp: string) => {
     const date = new Date(timestamp.endsWith('Z') ? timestamp : timestamp + 'Z');
     if (isNaN(date.getTime())) {
@@ -106,8 +105,6 @@
     }).format(date);
   };
 
-=======
->>>>>>> 0a90c802
   const formatSenderName = (email: string | undefined, role: string) => {
     if (email) {
       const name = email.split("@")[0];
